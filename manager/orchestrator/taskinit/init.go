--- conflicted
+++ resolved
@@ -62,15 +62,10 @@
 			if t.DesiredState != api.TaskStateReady || t.Status.State > api.TaskStateRunning {
 				continue
 			}
-<<<<<<< HEAD
 			if restartDelay, randomize, err := startSupervisor.TaskRestartDelay(ctx, t); err == nil {
 				if randomize {
 					restartDelay = time.Duration(rand.Int63n(int64(restartDelay)))
-				} 
-=======
-			if ret, err := startSupervisor.TaskRestartDelay(ctx, t); err == nil && *ret >= 0 {
-				restartDelay := *ret
->>>>>>> add4e4e4
+				}
 				var timestamp time.Time
 				if t.Status.AppliedAt != nil {
 					timestamp, err = gogotypes.TimestampFromProto(t.Status.AppliedAt)
