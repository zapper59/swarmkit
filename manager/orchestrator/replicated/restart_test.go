package replicated

import (
	"math/rand"
	"testing"
	"time"

	"github.com/docker/swarmkit/api"
	"github.com/docker/swarmkit/api/defaults"
	"github.com/docker/swarmkit/manager/orchestrator/testutils"
	"github.com/docker/swarmkit/manager/state"
	"github.com/docker/swarmkit/manager/state/store"
	"github.com/docker/swarmkit/protobuf/ptypes"
	gogotypes "github.com/gogo/protobuf/types"
	"github.com/stretchr/testify/assert"
	"github.com/stretchr/testify/require"
	"golang.org/x/net/context"
)

func TestOrchestratorRestartOnAny(t *testing.T) {
	ctx := context.Background()
	s := store.NewMemoryStore(nil)
	assert.NotNil(t, s)
	defer s.Close()

	orchestrator := NewReplicatedOrchestrator(s)
	defer orchestrator.Stop()

	watch, cancel := state.Watch(s.WatchQueue() /*api.EventCreateTask{}, api.EventUpdateTask{}*/)
	defer cancel()

	// Create a service with two instances specified before the orchestrator is
	// started. This should result in two tasks when the orchestrator
	// starts up.
	err := s.Update(func(tx store.Tx) error {
		j1 := &api.Service{
			ID: "id1",
			Spec: api.ServiceSpec{
				Annotations: api.Annotations{
					Name: "name1",
				},
				Task: api.TaskSpec{
					Runtime: &api.TaskSpec_Container{
						Container: &api.ContainerSpec{},
					},
					Restart: &api.RestartPolicy{
						Condition: api.RestartOnAny,
						Delay:     gogotypes.DurationProto(0),
					},
				},
				Mode: &api.ServiceSpec_Replicated{
					Replicated: &api.ReplicatedService{
						Replicas: 2,
					},
				},
			},
		}
		assert.NoError(t, store.CreateService(tx, j1))
		return nil
	})
	assert.NoError(t, err)

	// Start the orchestrator.
	go func() {
		assert.NoError(t, orchestrator.Run(ctx))
	}()

	observedTask1 := testutils.WatchTaskCreate(t, watch)
	assert.Equal(t, observedTask1.Status.State, api.TaskStateNew)
	assert.Equal(t, observedTask1.ServiceAnnotations.Name, "name1")

	observedTask2 := testutils.WatchTaskCreate(t, watch)
	assert.Equal(t, observedTask2.Status.State, api.TaskStateNew)
	assert.Equal(t, observedTask2.ServiceAnnotations.Name, "name1")

	// Fail the first task. Confirm that it gets restarted.
	updatedTask1 := observedTask1.Copy()
	updatedTask1.Status = api.TaskStatus{State: api.TaskStateFailed, Timestamp: ptypes.MustTimestampProto(time.Now())}
	err = s.Update(func(tx store.Tx) error {
		assert.NoError(t, store.UpdateTask(tx, updatedTask1))
		return nil
	})
	assert.NoError(t, err)
	testutils.Expect(t, watch, state.EventCommit{})
	testutils.Expect(t, watch, api.EventUpdateTask{})
	testutils.Expect(t, watch, state.EventCommit{})
	testutils.Expect(t, watch, api.EventUpdateTask{})

	observedTask3 := testutils.WatchTaskCreate(t, watch)
	assert.Equal(t, observedTask3.Status.State, api.TaskStateNew)
	assert.Equal(t, observedTask3.ServiceAnnotations.Name, "name1")

	testutils.Expect(t, watch, state.EventCommit{})

	observedTask4 := testutils.WatchTaskUpdate(t, watch)
	assert.Equal(t, observedTask4.DesiredState, api.TaskStateRunning)
	assert.Equal(t, observedTask4.ServiceAnnotations.Name, "name1")

	// Mark the second task as completed. Confirm that it gets restarted.
	updatedTask2 := observedTask2.Copy()
	updatedTask2.Status = api.TaskStatus{State: api.TaskStateCompleted, Timestamp: ptypes.MustTimestampProto(time.Now())}
	err = s.Update(func(tx store.Tx) error {
		assert.NoError(t, store.UpdateTask(tx, updatedTask2))
		return nil
	})
	assert.NoError(t, err)
	testutils.Expect(t, watch, state.EventCommit{})
	testutils.Expect(t, watch, api.EventUpdateTask{})
	testutils.Expect(t, watch, state.EventCommit{})
	testutils.Expect(t, watch, api.EventUpdateTask{})

	observedTask5 := testutils.WatchTaskCreate(t, watch)
	assert.Equal(t, observedTask5.Status.State, api.TaskStateNew)
	assert.Equal(t, observedTask5.ServiceAnnotations.Name, "name1")

	testutils.Expect(t, watch, state.EventCommit{})

	observedTask6 := testutils.WatchTaskUpdate(t, watch)
	assert.Equal(t, observedTask6.DesiredState, api.TaskStateRunning)
	assert.Equal(t, observedTask6.ServiceAnnotations.Name, "name1")
}

func TestOrchestratorRestartOnFailure(t *testing.T) {
	t.Parallel()

	ctx := context.Background()
	s := store.NewMemoryStore(nil)
	assert.NotNil(t, s)
	defer s.Close()

	orchestrator := NewReplicatedOrchestrator(s)
	defer orchestrator.Stop()

	watch, cancel := state.Watch(s.WatchQueue(), api.EventCreateTask{}, api.EventUpdateTask{})
	defer cancel()

	// Create a service with two instances specified before the orchestrator is
	// started. This should result in two tasks when the orchestrator
	// starts up.
	err := s.Update(func(tx store.Tx) error {
		j1 := &api.Service{
			ID: "id1",
			Spec: api.ServiceSpec{
				Annotations: api.Annotations{
					Name: "name1",
				},
				Task: api.TaskSpec{
					Runtime: &api.TaskSpec_Container{
						Container: &api.ContainerSpec{},
					},
					Restart: &api.RestartPolicy{
						Condition: api.RestartOnFailure,
						Delay:     gogotypes.DurationProto(0),
					},
				},
				Mode: &api.ServiceSpec_Replicated{
					Replicated: &api.ReplicatedService{
						Replicas: 2,
					},
				},
			},
		}
		assert.NoError(t, store.CreateService(tx, j1))
		return nil
	})
	assert.NoError(t, err)

	// Start the orchestrator.
	go func() {
		assert.NoError(t, orchestrator.Run(ctx))
	}()

	observedTask1 := testutils.WatchTaskCreate(t, watch)
	assert.Equal(t, observedTask1.Status.State, api.TaskStateNew)
	assert.Equal(t, observedTask1.ServiceAnnotations.Name, "name1")

	observedTask2 := testutils.WatchTaskCreate(t, watch)
	assert.Equal(t, observedTask2.Status.State, api.TaskStateNew)
	assert.Equal(t, observedTask2.ServiceAnnotations.Name, "name1")

	// Fail the first task. Confirm that it gets restarted.
	updatedTask1 := observedTask1.Copy()
	updatedTask1.Status = api.TaskStatus{State: api.TaskStateFailed, Timestamp: ptypes.MustTimestampProto(time.Now())}
	err = s.Update(func(tx store.Tx) error {
		assert.NoError(t, store.UpdateTask(tx, updatedTask1))
		return nil
	})
	assert.NoError(t, err)
	testutils.Expect(t, watch, api.EventUpdateTask{})
	testutils.Expect(t, watch, api.EventUpdateTask{})

	observedTask3 := testutils.WatchTaskCreate(t, watch)
	assert.Equal(t, observedTask3.Status.State, api.TaskStateNew)
	assert.Equal(t, observedTask3.DesiredState, api.TaskStateReady)
	assert.Equal(t, observedTask3.ServiceAnnotations.Name, "name1")

	observedTask4 := testutils.WatchTaskUpdate(t, watch)
	assert.Equal(t, observedTask4.DesiredState, api.TaskStateRunning)
	assert.Equal(t, observedTask4.ServiceAnnotations.Name, "name1")

	// Mark the second task as completed. Confirm that it does not get restarted.
	updatedTask2 := observedTask2.Copy()
	updatedTask2.Status = api.TaskStatus{State: api.TaskStateCompleted, Timestamp: ptypes.MustTimestampProto(time.Now())}
	err = s.Update(func(tx store.Tx) error {
		assert.NoError(t, store.UpdateTask(tx, updatedTask2))
		return nil
	})
	assert.NoError(t, err)
	testutils.Expect(t, watch, api.EventUpdateTask{})
	testutils.Expect(t, watch, api.EventUpdateTask{})

	select {
	case <-watch:
		t.Fatal("got unexpected event")
	case <-time.After(100 * time.Millisecond):
	}

	// Update the service, but don't change anything in the spec. The
	// second instance instance should not be restarted.
	err = s.Update(func(tx store.Tx) error {
		service := store.GetService(tx, "id1")
		require.NotNil(t, service)
		assert.NoError(t, store.UpdateService(tx, service))
		return nil
	})
	assert.NoError(t, err)

	select {
	case <-watch:
		t.Fatal("got unexpected event")
	case <-time.After(100 * time.Millisecond):
	}

	// Update the service, and change the TaskSpec. Now the second instance
	// should be restarted.
	err = s.Update(func(tx store.Tx) error {
		service := store.GetService(tx, "id1")
		require.NotNil(t, service)
		service.Spec.Task.ForceUpdate++
		assert.NoError(t, store.UpdateService(tx, service))
		return nil
	})
	assert.NoError(t, err)
	testutils.Expect(t, watch, api.EventCreateTask{})
}

func TestOrchestratorRestartOnNone(t *testing.T) {
	t.Parallel()

	ctx := context.Background()
	s := store.NewMemoryStore(nil)
	assert.NotNil(t, s)
	defer s.Close()

	orchestrator := NewReplicatedOrchestrator(s)
	defer orchestrator.Stop()

	watch, cancel := state.Watch(s.WatchQueue(), api.EventCreateTask{}, api.EventUpdateTask{})
	defer cancel()

	// Create a service with two instances specified before the orchestrator is
	// started. This should result in two tasks when the orchestrator
	// starts up.
	err := s.Update(func(tx store.Tx) error {
		j1 := &api.Service{
			ID: "id1",
			Spec: api.ServiceSpec{
				Annotations: api.Annotations{
					Name: "name1",
				},
				Task: api.TaskSpec{
					Runtime: &api.TaskSpec_Container{
						Container: &api.ContainerSpec{},
					},
					Restart: &api.RestartPolicy{
						Condition: api.RestartOnNone,
					},
				},
				Mode: &api.ServiceSpec_Replicated{
					Replicated: &api.ReplicatedService{
						Replicas: 2,
					},
				},
			},
		}
		assert.NoError(t, store.CreateService(tx, j1))
		return nil
	})
	assert.NoError(t, err)

	// Start the orchestrator.
	go func() {
		assert.NoError(t, orchestrator.Run(ctx))
	}()

	observedTask1 := testutils.WatchTaskCreate(t, watch)
	assert.Equal(t, observedTask1.Status.State, api.TaskStateNew)
	assert.Equal(t, observedTask1.ServiceAnnotations.Name, "name1")

	observedTask2 := testutils.WatchTaskCreate(t, watch)
	assert.Equal(t, observedTask2.Status.State, api.TaskStateNew)
	assert.Equal(t, observedTask2.ServiceAnnotations.Name, "name1")

	// Fail the first task. Confirm that it does not get restarted.
	updatedTask1 := observedTask1.Copy()
	updatedTask1.Status.State = api.TaskStateFailed
	err = s.Update(func(tx store.Tx) error {
		assert.NoError(t, store.UpdateTask(tx, updatedTask1))
		return nil
	})
	assert.NoError(t, err)
	testutils.Expect(t, watch, api.EventUpdateTask{})
	testutils.Expect(t, watch, api.EventUpdateTask{})

	select {
	case <-watch:
		t.Fatal("got unexpected event")
	case <-time.After(100 * time.Millisecond):
	}

	// Mark the second task as completed. Confirm that it does not get restarted.
	updatedTask2 := observedTask2.Copy()
	updatedTask2.Status = api.TaskStatus{State: api.TaskStateCompleted, Timestamp: ptypes.MustTimestampProto(time.Now())}
	err = s.Update(func(tx store.Tx) error {
		assert.NoError(t, store.UpdateTask(tx, updatedTask2))
		return nil
	})
	assert.NoError(t, err)
	testutils.Expect(t, watch, api.EventUpdateTask{})
	testutils.Expect(t, watch, api.EventUpdateTask{})

	select {
	case <-watch:
		t.Fatal("got unexpected event")
	case <-time.After(100 * time.Millisecond):
	}

	// Update the service, but don't change anything in the spec. Neither
	// instance should be restarted.
	err = s.Update(func(tx store.Tx) error {
		service := store.GetService(tx, "id1")
		require.NotNil(t, service)
		assert.NoError(t, store.UpdateService(tx, service))
		return nil
	})
	assert.NoError(t, err)

	select {
	case <-watch:
		t.Fatal("got unexpected event")
	case <-time.After(100 * time.Millisecond):
	}

	// Update the service, and change the TaskSpec. Both instances should
	// be restarted.
	err = s.Update(func(tx store.Tx) error {
		service := store.GetService(tx, "id1")
		require.NotNil(t, service)
		service.Spec.Task.ForceUpdate++
		assert.NoError(t, store.UpdateService(tx, service))
		return nil
	})
	assert.NoError(t, err)
	testutils.Expect(t, watch, api.EventCreateTask{})
	newTask := testutils.WatchTaskUpdate(t, watch)
	assert.Equal(t, api.TaskStateRunning, newTask.DesiredState)
	err = s.Update(func(tx store.Tx) error {
		newTask := store.GetTask(tx, newTask.ID)
		require.NotNil(t, newTask)
		newTask.Status.State = api.TaskStateRunning
		assert.NoError(t, store.UpdateTask(tx, newTask))
		return nil
	})
	assert.NoError(t, err)
	testutils.Expect(t, watch, api.EventUpdateTask{})

	testutils.Expect(t, watch, api.EventCreateTask{})
}

func TestOrchestratorRestartDelay(t *testing.T) {
	t.Parallel()

	ctx := context.Background()
	s := store.NewMemoryStore(nil)
	assert.NotNil(t, s)
	defer s.Close()

	orchestrator := NewReplicatedOrchestrator(s)
	defer orchestrator.Stop()

	watch, cancel := state.Watch(s.WatchQueue() /*api.EventCreateTask{}, api.EventUpdateTask{}*/)
	defer cancel()

	// Create a service with two instances specified before the orchestrator is
	// started. This should result in two tasks when the orchestrator
	// starts up.
	err := s.Update(func(tx store.Tx) error {
		j1 := &api.Service{
			ID: "id1",
			Spec: api.ServiceSpec{
				Annotations: api.Annotations{
					Name: "name1",
				},
				Task: api.TaskSpec{
					Runtime: &api.TaskSpec_Container{
						Container: &api.ContainerSpec{},
					},
					Restart: &api.RestartPolicy{
						Condition: api.RestartOnAny,
						Delay:     gogotypes.DurationProto(100 * time.Millisecond),
					},
				},
				Mode: &api.ServiceSpec_Replicated{
					Replicated: &api.ReplicatedService{
						Replicas: 2,
					},
				},
			},
		}
		assert.NoError(t, store.CreateService(tx, j1))
		return nil
	})
	assert.NoError(t, err)

	// Start the orchestrator.
	go func() {
		assert.NoError(t, orchestrator.Run(ctx))
	}()

	observedTask1 := testutils.WatchTaskCreate(t, watch)
	assert.Equal(t, observedTask1.Status.State, api.TaskStateNew)
	assert.Equal(t, observedTask1.ServiceAnnotations.Name, "name1")

	observedTask2 := testutils.WatchTaskCreate(t, watch)
	assert.Equal(t, observedTask2.Status.State, api.TaskStateNew)
	assert.Equal(t, observedTask2.ServiceAnnotations.Name, "name1")

	// Fail the first task. Confirm that it gets restarted.
	updatedTask1 := observedTask1.Copy()
	updatedTask1.Status = api.TaskStatus{State: api.TaskStateFailed, Timestamp: ptypes.MustTimestampProto(time.Now())}
	before := time.Now()
	err = s.Update(func(tx store.Tx) error {
		assert.NoError(t, store.UpdateTask(tx, updatedTask1))
		return nil
	})
	assert.NoError(t, err)
	testutils.Expect(t, watch, state.EventCommit{})
	testutils.Expect(t, watch, api.EventUpdateTask{})
	testutils.Expect(t, watch, state.EventCommit{})
	testutils.Expect(t, watch, api.EventUpdateTask{})

	observedTask3 := testutils.WatchTaskCreate(t, watch)
	testutils.Expect(t, watch, state.EventCommit{})
	assert.Equal(t, observedTask3.Status.State, api.TaskStateNew)
	assert.Equal(t, observedTask3.DesiredState, api.TaskStateReady)
	assert.Equal(t, observedTask3.ServiceAnnotations.Name, "name1")

	observedTask4 := testutils.WatchTaskUpdate(t, watch)
	after := time.Now()

	// At least 100 ms should have elapsed. Only check the lower bound,
	// because the system may be slow and it could have taken longer.
	if after.Sub(before) < 100*time.Millisecond {
		t.Fatalf("restart delay should have elapsed. Got: %v", after.Sub(before))
	}

	assert.Equal(t, observedTask4.Status.State, api.TaskStateNew)
	assert.Equal(t, observedTask4.DesiredState, api.TaskStateRunning)
	assert.Equal(t, observedTask4.ServiceAnnotations.Name, "name1")
}

func TestOrchestratorRestartMaxAttempts(t *testing.T) {
	t.Parallel()

	ctx := context.Background()
	s := store.NewMemoryStore(nil)
	assert.NotNil(t, s)
	defer s.Close()

	orchestrator := NewReplicatedOrchestrator(s)
	defer orchestrator.Stop()

	watch, cancel := state.Watch(s.WatchQueue(), api.EventCreateTask{}, api.EventUpdateTask{})
	defer cancel()

	// Create a service with two instances specified before the orchestrator is
	// started. This should result in two tasks when the orchestrator
	// starts up.
	err := s.Update(func(tx store.Tx) error {
		j1 := &api.Service{
			ID: "id1",
			Spec: api.ServiceSpec{
				Annotations: api.Annotations{
					Name: "name1",
				},
				Mode: &api.ServiceSpec_Replicated{
					Replicated: &api.ReplicatedService{
						Replicas: 2,
					},
				},
				Task: api.TaskSpec{
					Runtime: &api.TaskSpec_Container{
						Container: &api.ContainerSpec{},
					},
					Restart: &api.RestartPolicy{
						Condition:   api.RestartOnAny,
						Delay:       gogotypes.DurationProto(100 * time.Millisecond),
						MaxAttempts: 1,
					},
				},
			},
			SpecVersion: &api.Version{
				Index: 1,
			},
		}
		assert.NoError(t, store.CreateService(tx, j1))
		return nil
	})
	assert.NoError(t, err)

	// Start the orchestrator.
	go func() {
		assert.NoError(t, orchestrator.Run(ctx))
	}()

	failTask := func(task *api.Task, expectRestart bool) {
		task = task.Copy()
		task.Status = api.TaskStatus{State: api.TaskStateFailed, Timestamp: ptypes.MustTimestampProto(time.Now())}
		err = s.Update(func(tx store.Tx) error {
			assert.NoError(t, store.UpdateTask(tx, task))
			return nil
		})
		assert.NoError(t, err)
		testutils.Expect(t, watch, api.EventUpdateTask{})
		task = testutils.WatchShutdownTask(t, watch)
		if expectRestart {
			createdTask := testutils.WatchTaskCreate(t, watch)
			assert.Equal(t, createdTask.Status.State, api.TaskStateNew)
			assert.Equal(t, createdTask.DesiredState, api.TaskStateReady)
			assert.Equal(t, createdTask.ServiceAnnotations.Name, "name1")
		}
		err = s.Update(func(tx store.Tx) error {
			task := task.Copy()
			task.Status.State = api.TaskStateShutdown
			assert.NoError(t, store.UpdateTask(tx, task))
			return nil
		})
		assert.NoError(t, err)
		testutils.Expect(t, watch, api.EventUpdateTask{})
	}

	testRestart := func(serviceUpdated bool) {
		observedTask1 := testutils.WatchTaskCreate(t, watch)
		assert.Equal(t, observedTask1.Status.State, api.TaskStateNew)
		assert.Equal(t, observedTask1.ServiceAnnotations.Name, "name1")

		if serviceUpdated {
			runnableTask := testutils.WatchTaskUpdate(t, watch)
			assert.Equal(t, observedTask1.ID, runnableTask.ID)
			assert.Equal(t, api.TaskStateRunning, runnableTask.DesiredState)
			err = s.Update(func(tx store.Tx) error {
				task := runnableTask.Copy()
				task.Status.State = api.TaskStateRunning
				assert.NoError(t, store.UpdateTask(tx, task))
				return nil
			})
			assert.NoError(t, err)

			testutils.Expect(t, watch, api.EventUpdateTask{})
		}

		observedTask2 := testutils.WatchTaskCreate(t, watch)
		assert.Equal(t, observedTask2.Status.State, api.TaskStateNew)
		assert.Equal(t, observedTask2.ServiceAnnotations.Name, "name1")

		if serviceUpdated {
			testutils.Expect(t, watch, api.EventUpdateTask{})
		}

		// Fail the first task. Confirm that it gets restarted.
		before := time.Now()
		failTask(observedTask1, true)

		observedTask4 := testutils.WatchTaskUpdate(t, watch)
		after := time.Now()

		// At least 100 ms should have elapsed. Only check the lower bound,
		// because the system may be slow and it could have taken longer.
		if after.Sub(before) < 100*time.Millisecond {
			t.Fatal("restart delay should have elapsed")
		}

		assert.Equal(t, observedTask4.Status.State, api.TaskStateNew)
		assert.Equal(t, observedTask4.DesiredState, api.TaskStateRunning)
		assert.Equal(t, observedTask4.ServiceAnnotations.Name, "name1")

		// Fail the second task. Confirm that it gets restarted.
		failTask(observedTask2, true)

		observedTask6 := testutils.WatchTaskUpdate(t, watch) // task gets started after a delay
		assert.Equal(t, observedTask6.Status.State, api.TaskStateNew)
		assert.Equal(t, observedTask6.DesiredState, api.TaskStateRunning)
		assert.Equal(t, observedTask6.ServiceAnnotations.Name, "name1")

		// Fail the first instance again. It should not be restarted.
		failTask(observedTask4, false)

		select {
		case <-watch:
			t.Fatal("got unexpected event")
		case <-time.After(200 * time.Millisecond):
		}

		// Fail the second instance again. It should not be restarted.
		failTask(observedTask6, false)

		select {
		case <-watch:
			t.Fatal("got unexpected event")
		case <-time.After(200 * time.Millisecond):
		}
	}

	testRestart(false)

	// Update the service spec
	err = s.Update(func(tx store.Tx) error {
		s := store.GetService(tx, "id1")
		require.NotNil(t, s)
		s.Spec.Task.GetContainer().Image = "newimage"
		s.SpecVersion.Index = 2
		assert.NoError(t, store.UpdateService(tx, s))
		return nil
	})
	assert.NoError(t, err)

	testRestart(true)
}

func TestOrchestratorRestartWindow(t *testing.T) {
	t.Parallel()

	ctx := context.Background()
	s := store.NewMemoryStore(nil)
	assert.NotNil(t, s)
	defer s.Close()

	orchestrator := NewReplicatedOrchestrator(s)
	defer orchestrator.Stop()

	watch, cancel := state.Watch(s.WatchQueue() /*api.EventCreateTask{}, api.EventUpdateTask{}*/)
	defer cancel()

	// Create a service with two instances specified before the orchestrator is
	// started. This should result in two tasks when the orchestrator
	// starts up.
	err := s.Update(func(tx store.Tx) error {
		j1 := &api.Service{
			ID: "id1",
			Spec: api.ServiceSpec{
				Annotations: api.Annotations{
					Name: "name1",
				},
				Mode: &api.ServiceSpec_Replicated{
					Replicated: &api.ReplicatedService{
						Replicas: 2,
					},
				},
				Task: api.TaskSpec{
					Restart: &api.RestartPolicy{
						Condition:   api.RestartOnAny,
						Delay:       gogotypes.DurationProto(100 * time.Millisecond),
						MaxAttempts: 1,
						Window:      gogotypes.DurationProto(500 * time.Millisecond),
					},
				},
			},
		}
		assert.NoError(t, store.CreateService(tx, j1))
		return nil
	})
	assert.NoError(t, err)

	// Start the orchestrator.
	go func() {
		assert.NoError(t, orchestrator.Run(ctx))
	}()

	observedTask1 := testutils.WatchTaskCreate(t, watch)
	assert.Equal(t, observedTask1.Status.State, api.TaskStateNew)
	assert.Equal(t, observedTask1.ServiceAnnotations.Name, "name1")

	observedTask2 := testutils.WatchTaskCreate(t, watch)
	assert.Equal(t, observedTask2.Status.State, api.TaskStateNew)
	assert.Equal(t, observedTask2.ServiceAnnotations.Name, "name1")

	// Fail the first task. Confirm that it gets restarted.
	updatedTask1 := observedTask1.Copy()
	updatedTask1.Status = api.TaskStatus{State: api.TaskStateFailed, Timestamp: ptypes.MustTimestampProto(time.Now())}
	before := time.Now()
	err = s.Update(func(tx store.Tx) error {
		assert.NoError(t, store.UpdateTask(tx, updatedTask1))
		return nil
	})
	assert.NoError(t, err)
	testutils.Expect(t, watch, state.EventCommit{})
	testutils.Expect(t, watch, api.EventUpdateTask{})
	testutils.Expect(t, watch, state.EventCommit{})
	testutils.Expect(t, watch, api.EventUpdateTask{})

	observedTask3 := testutils.WatchTaskCreate(t, watch)
	testutils.Expect(t, watch, state.EventCommit{})
	assert.Equal(t, observedTask3.Status.State, api.TaskStateNew)
	assert.Equal(t, observedTask3.DesiredState, api.TaskStateReady)
	assert.Equal(t, observedTask3.ServiceAnnotations.Name, "name1")

	observedTask4 := testutils.WatchTaskUpdate(t, watch)
	after := time.Now()

	// At least 100 ms should have elapsed. Only check the lower bound,
	// because the system may be slow and it could have taken longer.
	if after.Sub(before) < 100*time.Millisecond {
		t.Fatal("restart delay should have elapsed")
	}

	assert.Equal(t, observedTask4.Status.State, api.TaskStateNew)
	assert.Equal(t, observedTask4.DesiredState, api.TaskStateRunning)
	assert.Equal(t, observedTask4.ServiceAnnotations.Name, "name1")

	// Fail the second task. Confirm that it gets restarted.
	updatedTask2 := observedTask2.Copy()
	updatedTask2.Status = api.TaskStatus{State: api.TaskStateFailed, Timestamp: ptypes.MustTimestampProto(time.Now())}
	err = s.Update(func(tx store.Tx) error {
		assert.NoError(t, store.UpdateTask(tx, updatedTask2))
		return nil
	})
	assert.NoError(t, err)
	testutils.Expect(t, watch, state.EventCommit{})
	testutils.Expect(t, watch, api.EventUpdateTask{})
	testutils.Expect(t, watch, state.EventCommit{})
	testutils.Expect(t, watch, api.EventUpdateTask{})

	observedTask5 := testutils.WatchTaskCreate(t, watch)
	testutils.Expect(t, watch, state.EventCommit{})
	assert.Equal(t, observedTask5.Status.State, api.TaskStateNew)
	assert.Equal(t, observedTask5.DesiredState, api.TaskStateReady)
	assert.Equal(t, observedTask5.ServiceAnnotations.Name, "name1")

	observedTask6 := testutils.WatchTaskUpdate(t, watch) // task gets started after a delay
	testutils.Expect(t, watch, state.EventCommit{})
	assert.Equal(t, observedTask6.Status.State, api.TaskStateNew)
	assert.Equal(t, observedTask6.DesiredState, api.TaskStateRunning)
	assert.Equal(t, observedTask6.ServiceAnnotations.Name, "name1")

	// Fail the first instance again. It should not be restarted.
	updatedTask1 = observedTask3.Copy()
	updatedTask1.Status = api.TaskStatus{State: api.TaskStateFailed, Timestamp: ptypes.MustTimestampProto(time.Now())}
	err = s.Update(func(tx store.Tx) error {
		assert.NoError(t, store.UpdateTask(tx, updatedTask1))
		return nil
	})
	assert.NoError(t, err)
	testutils.Expect(t, watch, api.EventUpdateTask{})
	testutils.Expect(t, watch, state.EventCommit{})
	testutils.Expect(t, watch, api.EventUpdateTask{})
	testutils.Expect(t, watch, state.EventCommit{})

	select {
	case <-watch:
		t.Fatal("got unexpected event")
	case <-time.After(200 * time.Millisecond):
	}

	time.Sleep(time.Second)

	// Fail the second instance again. It should get restarted because
	// enough time has elapsed since the last restarts.
	updatedTask2 = observedTask5.Copy()
	updatedTask2.Status = api.TaskStatus{State: api.TaskStateFailed, Timestamp: ptypes.MustTimestampProto(time.Now())}
	before = time.Now()
	err = s.Update(func(tx store.Tx) error {
		assert.NoError(t, store.UpdateTask(tx, updatedTask2))
		return nil
	})
	assert.NoError(t, err)
	testutils.Expect(t, watch, api.EventUpdateTask{})
	testutils.Expect(t, watch, state.EventCommit{})
	testutils.Expect(t, watch, api.EventUpdateTask{})

	observedTask7 := testutils.WatchTaskCreate(t, watch)
	testutils.Expect(t, watch, state.EventCommit{})
	assert.Equal(t, observedTask7.Status.State, api.TaskStateNew)
	assert.Equal(t, observedTask7.DesiredState, api.TaskStateReady)

	observedTask8 := testutils.WatchTaskUpdate(t, watch)
	after = time.Now()

	// At least 100 ms should have elapsed. Only check the lower bound,
	// because the system may be slow and it could have taken longer.
	if after.Sub(before) < 100*time.Millisecond {
		t.Fatal("restart delay should have elapsed")
	}

	assert.Equal(t, observedTask8.Status.State, api.TaskStateNew)
	assert.Equal(t, observedTask8.DesiredState, api.TaskStateRunning)
	assert.Equal(t, observedTask8.ServiceAnnotations.Name, "name1")
}

func TestOrchestratorBackoffValues(t *testing.T) {
	t.Parallel()

	ctx := context.Background()
	s := store.NewMemoryStore(nil)
<<<<<<< HEAD
	require.NotNil(t, s)
=======
	assert.NotNil(t, s)
>>>>>>> add4e4e4
	defer s.Close()

	orchestrator := NewReplicatedOrchestrator(s)
	defer orchestrator.Stop()

	watch, cancel := state.Watch(s.WatchQueue() /*api.EventCreateTask{}, api.EventUpdateTask{}*/)
	defer cancel()

	baseTime := 10 * time.Millisecond
	factorTime := 20 * time.Millisecond
	maxTime := 4 * time.Second

	// Create a service with one instance specified before the orchestrator is
	// started. This should result in one task when the orchestrator starts up.
	err := s.Update(func(tx store.Tx) error {
		j1 := &api.Service{
			ID: "id1",
			Spec: api.ServiceSpec{
				Annotations: api.Annotations{
					Name: "name1",
				},
				Task: api.TaskSpec{
					Runtime: &api.TaskSpec_Container{
						Container: &api.ContainerSpec{},
					},
					Restart: &api.RestartPolicy{
						Condition: api.RestartOnAny,
						Backoff: &api.BackoffPolicy{
							Base:   gogotypes.DurationProto(baseTime),
							Factor: gogotypes.DurationProto(factorTime),
							Max:    gogotypes.DurationProto(maxTime),
						},
						MaxAttempts: 2,
					},
				},
				Mode: &api.ServiceSpec_Replicated{
					Replicated: &api.ReplicatedService{
						Replicas: 1,
					},
				},
			},
		}
<<<<<<< HEAD
		require.NoError(t, store.CreateService(tx, j1))
		return nil
	})
	require.NoError(t, err)

	// Start the orchestrator.
	go func() {
		require.NoError(t, orchestrator.Run(ctx))
=======
		assert.NoError(t, store.CreateService(tx, j1))
		return nil
	})
	assert.NoError(t, err)

	// Start the orchestrator.
	go func() {
		assert.NoError(t, orchestrator.Run(ctx))
>>>>>>> add4e4e4
	}()

	observedTask1 := testutils.WatchTaskCreate(t, watch)
	assert.Equal(t, observedTask1.Status.State, api.TaskStateNew)
	assert.Equal(t, observedTask1.ServiceAnnotations.Name, "name1")

	// Check that the task has the correct BackoffPolicy values
<<<<<<< HEAD
	backoff1 := observedTask1.Spec.Restart.Backoff
	assert.Equal(t, backoff1.Base, gogotypes.DurationProto(baseTime))
	assert.Equal(t, backoff1.Factor, gogotypes.DurationProto(factorTime))
	assert.Equal(t, backoff1.Max, gogotypes.DurationProto(maxTime))

	// Since observedTask1 hasn't failed yet, check that failuresAfterSuccess is 0
	restartSV1 := orchestrator.restarts
	assert.Equal(t, restartSV1.GetFailuresSinceSuccess(observedTask1), uint64(0))
=======
	Backoff1 := observedTask1.Spec.Restart.Backoff
	assert.Equal(t, Backoff1.Base, gogotypes.DurationProto(baseTime))
	assert.Equal(t, Backoff1.Factor, gogotypes.DurationProto(factorTime))
	assert.Equal(t, Backoff1.Max, gogotypes.DurationProto(maxTime))

	// Since observedTask1 hasn't failed yet, check that failuresAfterSuccess is 0
	RestartSV1 := orchestrator.restarts
	assert.Equal(t, RestartSV1.GetFailuresSinceSuccess(observedTask1), uint64(0))
>>>>>>> add4e4e4

	// Fail observedTask1
	updatedTask1 := observedTask1.Copy()
	updatedTask1.Status = api.TaskStatus{State: api.TaskStateFailed, Timestamp: ptypes.MustTimestampProto(time.Now())}
	err = s.Update(func(tx store.Tx) error {
<<<<<<< HEAD
		require.NoError(t, store.UpdateTask(tx, updatedTask1))
		return nil
	})
	require.NoError(t, err)
=======
		assert.NoError(t, store.UpdateTask(tx, updatedTask1))
		return nil
	})
	assert.NoError(t, err)
>>>>>>> add4e4e4

	// observedTask1.Status.State changes to FAILED
	testutils.Expect(t, watch, state.EventCommit{})
	testutils.Expect(t, watch, api.EventUpdateTask{})

	// observedTask1.DesiredState changes to SHUTDOWN
	testutils.Expect(t, watch, state.EventCommit{})
	testutils.Expect(t, watch, api.EventUpdateTask{})

	// Observe that our orchestrator creates another task in its place
	observedTask2 := testutils.WatchTaskCreate(t, watch)
	assert.Equal(t, observedTask2.Status.State, api.TaskStateNew)
	assert.Equal(t, observedTask2.DesiredState, api.TaskStateReady)
	assert.Equal(t, observedTask2.ServiceAnnotations.Name, "name1")

	// Check that the task has the correct BackoffPolicy values
<<<<<<< HEAD
	backoff2 := observedTask2.Spec.Restart.Backoff
	assert.Equal(t, backoff2.Base, gogotypes.DurationProto(baseTime))
	assert.Equal(t, backoff2.Factor, gogotypes.DurationProto(factorTime))
	assert.Equal(t, backoff2.Max, gogotypes.DurationProto(maxTime))

	// We failed once
	assert.Equal(t, restartSV1.GetFailuresSinceSuccess(observedTask2), uint64(1))
=======
	Backoff2 := observedTask2.Spec.Restart.Backoff
	assert.Equal(t, Backoff2.Base, gogotypes.DurationProto(baseTime))
	assert.Equal(t, Backoff2.Factor, gogotypes.DurationProto(factorTime))
	assert.Equal(t, Backoff2.Max, gogotypes.DurationProto(maxTime))

	// We failed once
	assert.Equal(t, RestartSV1.GetFailuresSinceSuccess(observedTask2), uint64(1))
>>>>>>> add4e4e4

	testutils.Expect(t, watch, state.EventCommit{})

	delay2a := baseTime + factorTime
	observedTask2a := testutils.WatchTaskUpdateDelay(t, watch, delay2a)
	assert.Equal(t, observedTask2a.DesiredState, api.TaskStateRunning)
	assert.Equal(t, observedTask2a.ServiceAnnotations.Name, "name1")
}

func TestOrchestratorTaskRestartDelay(t *testing.T) {
	t.Parallel()

	ctx := context.Background()
	s := store.NewMemoryStore(nil)
<<<<<<< HEAD
	require.NotNil(t, s)
=======
	assert.NotNil(t, s)
>>>>>>> add4e4e4
	defer s.Close()

	orchestrator := NewReplicatedOrchestrator(s)
	defer orchestrator.Stop()

	watch, cancel := state.Watch(s.WatchQueue() /*api.EventCreateTask{}, api.EventUpdateTask{}*/)
	defer cancel()

	baseTime := 10 * time.Millisecond
	factorTime := 20 * time.Millisecond
	maxTime := 4 * time.Second

	// Create a service with two instances specified before the orchestrator is
	// started. This should result in two tasks when the orchestrator
	// starts up.
	j1 := &api.Service{
		ID: "id1",
		Spec: api.ServiceSpec{
			Annotations: api.Annotations{
				Name: "name1",
			},
			Task: api.TaskSpec{
				Runtime: &api.TaskSpec_Container{
					Container: &api.ContainerSpec{},
				},
				Restart: &api.RestartPolicy{
					Condition: api.RestartOnAny,
					Backoff: &api.BackoffPolicy{
						Base:   gogotypes.DurationProto(baseTime),
						Factor: gogotypes.DurationProto(factorTime),
						Max:    gogotypes.DurationProto(maxTime),
					},
					MaxAttempts: 2,
				},
			},
			Mode: &api.ServiceSpec_Replicated{
				Replicated: &api.ReplicatedService{
					Replicas: 1,
				},
			},
		},
	}
	err := s.Update(func(tx store.Tx) error {
<<<<<<< HEAD
		require.NoError(t, store.CreateService(tx, j1))
		return nil
	})
	require.NoError(t, err)

	// Start the orchestrator.
	go func() {
		require.NoError(t, orchestrator.Run(ctx))
=======
		assert.NoError(t, store.CreateService(tx, j1))
		return nil
	})
	assert.NoError(t, err)

	// Start the orchestrator.
	go func() {
		assert.NoError(t, orchestrator.Run(ctx))
>>>>>>> add4e4e4
	}()

	observedTask1 := testutils.WatchTaskCreate(t, watch)
	assert.Equal(t, observedTask1.Status.State, api.TaskStateNew)
	assert.Equal(t, observedTask1.ServiceAnnotations.Name, "name1")

	// Check that the task has the correct BackoffPolicy values
<<<<<<< HEAD
	backoff1 := observedTask1.Spec.Restart.Backoff
	assert.Equal(t, backoff1.Base, gogotypes.DurationProto(baseTime))
	assert.Equal(t, backoff1.Factor, gogotypes.DurationProto(factorTime))
	assert.Equal(t, backoff1.Max, gogotypes.DurationProto(maxTime))

	// Since observedTask1 hasn't failed yet, check that failuresAfterSuccess is 0
	restartSV1 := orchestrator.restarts
	delay, randomize, err := restartSV1.TaskRestartDelay(ctx, observedTask1)
	require.NoError(t, err)

	// Check that the delay duration is between 0 and the calculated backoff duration
	assert.Equal(t, delay, baseTime + factorTime)

	// Randomize the delay
	assert.True(t, randomize)
	delay = time.Duration(rand.Int63n(int64(delay)))
=======
	Backoff1 := observedTask1.Spec.Restart.Backoff
	assert.Equal(t, Backoff1.Base, gogotypes.DurationProto(baseTime))
	assert.Equal(t, Backoff1.Factor, gogotypes.DurationProto(factorTime))
	assert.Equal(t, Backoff1.Max, gogotypes.DurationProto(maxTime))

	// Since observedTask1 hasn't failed yet, check that failuresAfterSuccess is 0
	RestartSV1 := orchestrator.restarts
	delayP, err := RestartSV1.TaskRestartDelay(ctx, observedTask1)
	assert.NoError(t, err)

	// Check that the delay duration is between 0 and the calculated backoff duration
	// assert.Equal(t, *delayP, baseTime + factorTime)
	assert.True(t, (0 <= *delayP) && (*delayP < baseTime+factorTime))
>>>>>>> add4e4e4

	// Update the service to use the original restart delay
	err = s.Update(func(tx store.Tx) error {
		service := store.GetService(tx, j1.ID)
		service.Spec.Annotations.Name = "name2"
		service.Spec.Task.Restart.Backoff = nil
		service.Spec.Task.Restart.Delay = defaults.Service.Task.Restart.Delay
<<<<<<< HEAD
		require.NoError(t, store.UpdateService(tx, service))
		return nil
	})
	require.NoError(t, err)
=======
		assert.NoError(t, store.UpdateService(tx, service))
		return nil
	})
	assert.NoError(t, err)
>>>>>>> add4e4e4

	observedTask2 := testutils.WatchTaskCreate(t, watch)
	assert.Equal(t, observedTask2.Status.State, api.TaskStateNew)
	assert.Equal(t, observedTask2.ServiceAnnotations.Name, "name2")

	// Check that we use the original delay (not backoff based)
	originalDelay, err := gogotypes.DurationFromProto(defaults.Service.Task.Restart.Delay)
<<<<<<< HEAD
	require.NoError(t, err)

	delay, randomize, err = restartSV1.TaskRestartDelay(ctx, observedTask2)
	require.NoError(t, err)

	assert.False(t, randomize)
	assert.Equal(t, delay, originalDelay)
=======
	assert.NoError(t, err)

	delayP2, err := RestartSV1.TaskRestartDelay(ctx, observedTask2)
	assert.NoError(t, err)
	assert.Equal(t, *delayP2, originalDelay)
>>>>>>> add4e4e4
}<|MERGE_RESOLUTION|>--- conflicted
+++ resolved
@@ -1,7 +1,6 @@
 package replicated
 
 import (
-	"math/rand"
 	"testing"
 	"time"
 
@@ -811,11 +810,7 @@
 
 	ctx := context.Background()
 	s := store.NewMemoryStore(nil)
-<<<<<<< HEAD
 	require.NotNil(t, s)
-=======
-	assert.NotNil(t, s)
->>>>>>> add4e4e4
 	defer s.Close()
 
 	orchestrator := NewReplicatedOrchestrator(s)
@@ -858,7 +853,6 @@
 				},
 			},
 		}
-<<<<<<< HEAD
 		require.NoError(t, store.CreateService(tx, j1))
 		return nil
 	})
@@ -867,16 +861,6 @@
 	// Start the orchestrator.
 	go func() {
 		require.NoError(t, orchestrator.Run(ctx))
-=======
-		assert.NoError(t, store.CreateService(tx, j1))
-		return nil
-	})
-	assert.NoError(t, err)
-
-	// Start the orchestrator.
-	go func() {
-		assert.NoError(t, orchestrator.Run(ctx))
->>>>>>> add4e4e4
 	}()
 
 	observedTask1 := testutils.WatchTaskCreate(t, watch)
@@ -884,7 +868,6 @@
 	assert.Equal(t, observedTask1.ServiceAnnotations.Name, "name1")
 
 	// Check that the task has the correct BackoffPolicy values
-<<<<<<< HEAD
 	backoff1 := observedTask1.Spec.Restart.Backoff
 	assert.Equal(t, backoff1.Base, gogotypes.DurationProto(baseTime))
 	assert.Equal(t, backoff1.Factor, gogotypes.DurationProto(factorTime))
@@ -893,32 +876,15 @@
 	// Since observedTask1 hasn't failed yet, check that failuresAfterSuccess is 0
 	restartSV1 := orchestrator.restarts
 	assert.Equal(t, restartSV1.GetFailuresSinceSuccess(observedTask1), uint64(0))
-=======
-	Backoff1 := observedTask1.Spec.Restart.Backoff
-	assert.Equal(t, Backoff1.Base, gogotypes.DurationProto(baseTime))
-	assert.Equal(t, Backoff1.Factor, gogotypes.DurationProto(factorTime))
-	assert.Equal(t, Backoff1.Max, gogotypes.DurationProto(maxTime))
-
-	// Since observedTask1 hasn't failed yet, check that failuresAfterSuccess is 0
-	RestartSV1 := orchestrator.restarts
-	assert.Equal(t, RestartSV1.GetFailuresSinceSuccess(observedTask1), uint64(0))
->>>>>>> add4e4e4
 
 	// Fail observedTask1
 	updatedTask1 := observedTask1.Copy()
 	updatedTask1.Status = api.TaskStatus{State: api.TaskStateFailed, Timestamp: ptypes.MustTimestampProto(time.Now())}
 	err = s.Update(func(tx store.Tx) error {
-<<<<<<< HEAD
 		require.NoError(t, store.UpdateTask(tx, updatedTask1))
 		return nil
 	})
 	require.NoError(t, err)
-=======
-		assert.NoError(t, store.UpdateTask(tx, updatedTask1))
-		return nil
-	})
-	assert.NoError(t, err)
->>>>>>> add4e4e4
 
 	// observedTask1.Status.State changes to FAILED
 	testutils.Expect(t, watch, state.EventCommit{})
@@ -935,7 +901,6 @@
 	assert.Equal(t, observedTask2.ServiceAnnotations.Name, "name1")
 
 	// Check that the task has the correct BackoffPolicy values
-<<<<<<< HEAD
 	backoff2 := observedTask2.Spec.Restart.Backoff
 	assert.Equal(t, backoff2.Base, gogotypes.DurationProto(baseTime))
 	assert.Equal(t, backoff2.Factor, gogotypes.DurationProto(factorTime))
@@ -943,15 +908,6 @@
 
 	// We failed once
 	assert.Equal(t, restartSV1.GetFailuresSinceSuccess(observedTask2), uint64(1))
-=======
-	Backoff2 := observedTask2.Spec.Restart.Backoff
-	assert.Equal(t, Backoff2.Base, gogotypes.DurationProto(baseTime))
-	assert.Equal(t, Backoff2.Factor, gogotypes.DurationProto(factorTime))
-	assert.Equal(t, Backoff2.Max, gogotypes.DurationProto(maxTime))
-
-	// We failed once
-	assert.Equal(t, RestartSV1.GetFailuresSinceSuccess(observedTask2), uint64(1))
->>>>>>> add4e4e4
 
 	testutils.Expect(t, watch, state.EventCommit{})
 
@@ -966,11 +922,7 @@
 
 	ctx := context.Background()
 	s := store.NewMemoryStore(nil)
-<<<<<<< HEAD
 	require.NotNil(t, s)
-=======
-	assert.NotNil(t, s)
->>>>>>> add4e4e4
 	defer s.Close()
 
 	orchestrator := NewReplicatedOrchestrator(s)
@@ -1014,7 +966,6 @@
 		},
 	}
 	err := s.Update(func(tx store.Tx) error {
-<<<<<<< HEAD
 		require.NoError(t, store.CreateService(tx, j1))
 		return nil
 	})
@@ -1023,16 +974,6 @@
 	// Start the orchestrator.
 	go func() {
 		require.NoError(t, orchestrator.Run(ctx))
-=======
-		assert.NoError(t, store.CreateService(tx, j1))
-		return nil
-	})
-	assert.NoError(t, err)
-
-	// Start the orchestrator.
-	go func() {
-		assert.NoError(t, orchestrator.Run(ctx))
->>>>>>> add4e4e4
 	}()
 
 	observedTask1 := testutils.WatchTaskCreate(t, watch)
@@ -1040,7 +981,6 @@
 	assert.Equal(t, observedTask1.ServiceAnnotations.Name, "name1")
 
 	// Check that the task has the correct BackoffPolicy values
-<<<<<<< HEAD
 	backoff1 := observedTask1.Spec.Restart.Backoff
 	assert.Equal(t, backoff1.Base, gogotypes.DurationProto(baseTime))
 	assert.Equal(t, backoff1.Factor, gogotypes.DurationProto(factorTime))
@@ -1052,26 +992,10 @@
 	require.NoError(t, err)
 
 	// Check that the delay duration is between 0 and the calculated backoff duration
-	assert.Equal(t, delay, baseTime + factorTime)
-
-	// Randomize the delay
+	assert.Equal(t, delay, baseTime+factorTime)
+
+	// We should randomize the delay
 	assert.True(t, randomize)
-	delay = time.Duration(rand.Int63n(int64(delay)))
-=======
-	Backoff1 := observedTask1.Spec.Restart.Backoff
-	assert.Equal(t, Backoff1.Base, gogotypes.DurationProto(baseTime))
-	assert.Equal(t, Backoff1.Factor, gogotypes.DurationProto(factorTime))
-	assert.Equal(t, Backoff1.Max, gogotypes.DurationProto(maxTime))
-
-	// Since observedTask1 hasn't failed yet, check that failuresAfterSuccess is 0
-	RestartSV1 := orchestrator.restarts
-	delayP, err := RestartSV1.TaskRestartDelay(ctx, observedTask1)
-	assert.NoError(t, err)
-
-	// Check that the delay duration is between 0 and the calculated backoff duration
-	// assert.Equal(t, *delayP, baseTime + factorTime)
-	assert.True(t, (0 <= *delayP) && (*delayP < baseTime+factorTime))
->>>>>>> add4e4e4
 
 	// Update the service to use the original restart delay
 	err = s.Update(func(tx store.Tx) error {
@@ -1079,17 +1003,10 @@
 		service.Spec.Annotations.Name = "name2"
 		service.Spec.Task.Restart.Backoff = nil
 		service.Spec.Task.Restart.Delay = defaults.Service.Task.Restart.Delay
-<<<<<<< HEAD
 		require.NoError(t, store.UpdateService(tx, service))
 		return nil
 	})
 	require.NoError(t, err)
-=======
-		assert.NoError(t, store.UpdateService(tx, service))
-		return nil
-	})
-	assert.NoError(t, err)
->>>>>>> add4e4e4
 
 	observedTask2 := testutils.WatchTaskCreate(t, watch)
 	assert.Equal(t, observedTask2.Status.State, api.TaskStateNew)
@@ -1097,7 +1014,6 @@
 
 	// Check that we use the original delay (not backoff based)
 	originalDelay, err := gogotypes.DurationFromProto(defaults.Service.Task.Restart.Delay)
-<<<<<<< HEAD
 	require.NoError(t, err)
 
 	delay, randomize, err = restartSV1.TaskRestartDelay(ctx, observedTask2)
@@ -1105,11 +1021,4 @@
 
 	assert.False(t, randomize)
 	assert.Equal(t, delay, originalDelay)
-=======
-	assert.NoError(t, err)
-
-	delayP2, err := RestartSV1.TaskRestartDelay(ctx, observedTask2)
-	assert.NoError(t, err)
-	assert.Equal(t, *delayP2, originalDelay)
->>>>>>> add4e4e4
 }